<<<<<<< HEAD
# 爬蟲
crawl4ai>=0.1.0
aiohttp>=3.9.1
requests>=2.31.0
beautifulsoup4>=4.12.2
defusedxml>=0.7.1
=======
# Web Crawling
crawl4ai
requests
beautifulsoup4
lxml
>>>>>>> 8103e50b

# 資料庫
psycopg2-binary>=2.9.9
supabase>=2.0.0

# 工具
python-dotenv>=1.0.1

# 測試
pytest>=7.4.0
pytest-asyncio>=0.21.1<|MERGE_RESOLUTION|>--- conflicted
+++ resolved
@@ -1,17 +1,10 @@
-<<<<<<< HEAD
+
 # 爬蟲
 crawl4ai>=0.1.0
 aiohttp>=3.9.1
 requests>=2.31.0
 beautifulsoup4>=4.12.2
 defusedxml>=0.7.1
-=======
-# Web Crawling
-crawl4ai
-requests
-beautifulsoup4
-lxml
->>>>>>> 8103e50b
 
 # 資料庫
 psycopg2-binary>=2.9.9
