from urllib.parse import urljoin, urlparse
import urllib.robotparser
from defusedxml import ElementTree as ET
from crawl4ai import AsyncWebCrawler
from spider.utils.connection_manager import EnhancedConnectionManager
from lxml import etree
from .url_scheduler import URLScheduler

class SitemapParser:
    def __init__(self, connection_manager: EnhancedConnectionManager, user_agent="*"):
        self.connection_manager = connection_manager
        self.user_agent = user_agent

    def get_sitemaps_from_robots(self, domain: str) -> list[str]:
<<<<<<< HEAD
        """解析 robots.txt 以取得 sitemap URLs。"""
=======
        """解析 robots.txt 取得 sitemap URL"""
>>>>>>> 8103e50b
        robots_url = urljoin(domain, "robots.txt")
        print(f"Processing robots.txt for domain: {domain}")
        rp = urllib.robotparser.RobotFileParser()
        rp.set_url(robots_url)
        try:
            rp.read()
            sitemaps = rp.sitemaps
            if sitemaps:
                return sitemaps
        except Exception as e:
            print(f"Error reading robots.txt: {e}")
        return []

    async def parse_sitemap(self, sitemap_url: str) -> tuple[list[str], list[str]]:
<<<<<<< HEAD
        """解析 sitemap 並回傳網址列表與巢狀 sitemap 列表。"""
=======
        """解析 sitemap 並回傳 URL 與巢狀 sitemap"""
>>>>>>> 8103e50b
        urls = []
        nested_sitemaps = []
        try:
            async with AsyncWebCrawler() as crawler:
                result = await crawler.arun(sitemap_url)

                if not result.success:
                    print(f"Error fetching sitemap {sitemap_url}: {result.error_message}")
                    return urls, nested_sitemaps
<<<<<<< HEAD
                
                # 使用安全的 XML 解析取代正則
                content = result.html
                try:
                    root = ET.fromstring(content)
                    for loc in root.iter():
                        if loc.tag.endswith("loc") and loc.text:
                            url = loc.text.strip()
                            parsed_url = urlparse(url)
                            if url.endswith(".xml") or "sitemap" in parsed_url.path.lower():
                                nested_sitemaps.append(url)
                            else:
                                urls.append(url)
                except ET.ParseError as e:
                    print(f"解析 sitemap 失敗: {e}")
=======

                # 使用 lxml 解析 XML 內容
                content = result.html
                root = etree.fromstring(content.encode())

                for loc in root.xpath('//loc'):
                    url = (loc.text or '').strip()
                    parsed_url = urlparse(url)
                    if url.endswith('.xml') or 'sitemap' in parsed_url.path.lower():
                        nested_sitemaps.append(url)
                    else:
                        urls.append(url)
>>>>>>> 8103e50b
        except Exception as e:
            print(f"Error fetching sitemap {sitemap_url}: {e}")

        return urls, nested_sitemaps

    async def _is_sitemap_by_content(self, url: str) -> bool:
<<<<<<< HEAD
        """抓取 URL 並檢查內容以判斷是否為 sitemap。"""
=======
        """抓取 URL 判斷是否為 sitemap"""
>>>>>>> 8103e50b
        try:
            # 先發送非同步 HEAD 請求檢查內容類型
            response = await self.connection_manager.request("HEAD", url, allow_redirects=True)
            content_type = response.headers.get('Content-Type', '')

            # 檢查 Content-Type 是否為 XML
            if 'application/xml' in content_type or 'text/xml' in content_type:
                # 使用 crawl4ai 取得內容進一步確認
                async with AsyncWebCrawler() as crawler:
                    result = await crawler.arun(url, timeout=10000)

                    if result.success:
<<<<<<< HEAD
                        # 解析內容並檢查根標籤
                        try:
                            root = ET.fromstring(result.html)
                            tag = root.tag.lower()
                            if tag.endswith("urlset") or tag.endswith("sitemapindex"):
                                print(f"Success checking sitemap content for {url}")
                                return True
                        except ET.ParseError:
                            pass
                
            # If it's not XML content type, it's unlikely to be a sitemap
            return False
        except requests.exceptions.HTTPError as e:
            if e.response.status_code == 404:
                print(f"Error checking sitemap content for {url}: 404 Not Found. Assuming not a sitemap.")
            else:
                print(f"Error checking sitemap content for {url}: {e}")
            return False
        except requests.RequestException as e:
            # Log error but don't fail, just assume it's not a sitemap
            print(f"Error checking sitemap content for {url}: {e}")
=======
                        content = result.html.lower()
                        if '<urlset' in content or '<sitemapindex' in content:
                            print(f"Success checking sitemap content for {url}")
                            return True

>>>>>>> 8103e50b
            return False
        except Exception as e:
            print(f"Error checking content for {url}: {e}")
            return False

    async def discover_urls_from_sitemaps(self, domain: str):
<<<<<<< HEAD
        """從目標網站的 sitemap 中發現所有 URL。\n        依序產出：\n        - ('sitemap', sitemap_url) 每個成功解析的 sitemap URL。\n        - ('urls', list_of_urls) 該 sitemap 中所有找到的網址。"""
=======
        """透過 sitemap 發掘所有 URL"""
>>>>>>> 8103e50b
        sitemaps_to_parse = self.get_sitemaps_from_robots(domain)
        if not sitemaps_to_parse:
            # If no sitemaps in robots.txt, try the default sitemap.xml
            sitemaps_to_parse.append(urljoin(domain, "sitemap.xml"))

        parsed_sitemaps = set()

        while sitemaps_to_parse:
            sitemap_url = sitemaps_to_parse.pop(0)
            if sitemap_url in parsed_sitemaps:
                continue

            urls, nested_sitemaps = await self.parse_sitemap(sitemap_url)
            parsed_sitemaps.add(sitemap_url)

            # Yield the parsed sitemap URL first
            yield 'sitemap', sitemap_url
            
            # Then yield the urls found inside
            if urls:
                yield 'urls', urls
            
            # Add nested sitemaps to the queue for parsing
            sitemaps_to_parse.extend(nested_sitemaps)

    async def stream_discover(self, domain: str, scheduler: URLScheduler, batch_size: int = 100) -> None:
        """串流解析 sitemap 並將 URL 直接寫入排程器

        Args:
            domain: 目標網域
            scheduler: URL 排程器
            batch_size: 每批寫入的 URL 數量
        """
        sitemaps_to_parse = self.get_sitemaps_from_robots(domain)
        if not sitemaps_to_parse:
            sitemaps_to_parse.append(urljoin(domain, "sitemap.xml"))

        parsed_sitemaps = set()

        while sitemaps_to_parse:
            sitemap_url = sitemaps_to_parse.pop(0)
            if sitemap_url in parsed_sitemaps:
                continue

            urls, nested_sitemaps = await self.parse_sitemap(sitemap_url)
            parsed_sitemaps.add(sitemap_url)

            # 將解析出的 URL 以批次寫入排程器，避免一次載入全部
            for i in range(0, len(urls), batch_size):
                batch = urls[i : i + batch_size]
                await scheduler.enqueue_urls(batch)

            sitemaps_to_parse.extend(nested_sitemaps)<|MERGE_RESOLUTION|>--- conflicted
+++ resolved
@@ -12,11 +12,7 @@
         self.user_agent = user_agent
 
     def get_sitemaps_from_robots(self, domain: str) -> list[str]:
-<<<<<<< HEAD
         """解析 robots.txt 以取得 sitemap URLs。"""
-=======
-        """解析 robots.txt 取得 sitemap URL"""
->>>>>>> 8103e50b
         robots_url = urljoin(domain, "robots.txt")
         print(f"Processing robots.txt for domain: {domain}")
         rp = urllib.robotparser.RobotFileParser()
@@ -31,11 +27,7 @@
         return []
 
     async def parse_sitemap(self, sitemap_url: str) -> tuple[list[str], list[str]]:
-<<<<<<< HEAD
-        """解析 sitemap 並回傳網址列表與巢狀 sitemap 列表。"""
-=======
         """解析 sitemap 並回傳 URL 與巢狀 sitemap"""
->>>>>>> 8103e50b
         urls = []
         nested_sitemaps = []
         try:
@@ -45,23 +37,6 @@
                 if not result.success:
                     print(f"Error fetching sitemap {sitemap_url}: {result.error_message}")
                     return urls, nested_sitemaps
-<<<<<<< HEAD
-                
-                # 使用安全的 XML 解析取代正則
-                content = result.html
-                try:
-                    root = ET.fromstring(content)
-                    for loc in root.iter():
-                        if loc.tag.endswith("loc") and loc.text:
-                            url = loc.text.strip()
-                            parsed_url = urlparse(url)
-                            if url.endswith(".xml") or "sitemap" in parsed_url.path.lower():
-                                nested_sitemaps.append(url)
-                            else:
-                                urls.append(url)
-                except ET.ParseError as e:
-                    print(f"解析 sitemap 失敗: {e}")
-=======
 
                 # 使用 lxml 解析 XML 內容
                 content = result.html
@@ -74,18 +49,13 @@
                         nested_sitemaps.append(url)
                     else:
                         urls.append(url)
->>>>>>> 8103e50b
         except Exception as e:
             print(f"Error fetching sitemap {sitemap_url}: {e}")
 
         return urls, nested_sitemaps
 
     async def _is_sitemap_by_content(self, url: str) -> bool:
-<<<<<<< HEAD
-        """抓取 URL 並檢查內容以判斷是否為 sitemap。"""
-=======
         """抓取 URL 判斷是否為 sitemap"""
->>>>>>> 8103e50b
         try:
             # 先發送非同步 HEAD 請求檢查內容類型
             response = await self.connection_manager.request("HEAD", url, allow_redirects=True)
@@ -98,46 +68,19 @@
                     result = await crawler.arun(url, timeout=10000)
 
                     if result.success:
-<<<<<<< HEAD
-                        # 解析內容並檢查根標籤
-                        try:
-                            root = ET.fromstring(result.html)
-                            tag = root.tag.lower()
-                            if tag.endswith("urlset") or tag.endswith("sitemapindex"):
-                                print(f"Success checking sitemap content for {url}")
-                                return True
-                        except ET.ParseError:
-                            pass
-                
-            # If it's not XML content type, it's unlikely to be a sitemap
-            return False
-        except requests.exceptions.HTTPError as e:
-            if e.response.status_code == 404:
-                print(f"Error checking sitemap content for {url}: 404 Not Found. Assuming not a sitemap.")
-            else:
-                print(f"Error checking sitemap content for {url}: {e}")
-            return False
-        except requests.RequestException as e:
-            # Log error but don't fail, just assume it's not a sitemap
-            print(f"Error checking sitemap content for {url}: {e}")
-=======
                         content = result.html.lower()
                         if '<urlset' in content or '<sitemapindex' in content:
                             print(f"Success checking sitemap content for {url}")
                             return True
 
->>>>>>> 8103e50b
             return False
         except Exception as e:
             print(f"Error checking content for {url}: {e}")
             return False
 
     async def discover_urls_from_sitemaps(self, domain: str):
-<<<<<<< HEAD
-        """從目標網站的 sitemap 中發現所有 URL。\n        依序產出：\n        - ('sitemap', sitemap_url) 每個成功解析的 sitemap URL。\n        - ('urls', list_of_urls) 該 sitemap 中所有找到的網址。"""
-=======
         """透過 sitemap 發掘所有 URL"""
->>>>>>> 8103e50b
+
         sitemaps_to_parse = self.get_sitemaps_from_robots(domain)
         if not sitemaps_to_parse:
             # If no sitemaps in robots.txt, try the default sitemap.xml
